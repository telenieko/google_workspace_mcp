<div align="center">

# 🔄 Google Workspace MCP Server

[![License: MIT](https://img.shields.io/badge/License-MIT-yellow.svg)](https://opensource.org/licenses/MIT)
[![Python 3.12+](https://img.shields.io/badge/Python-3.12%2B-blue.svg)](https://www.python.org/downloads/)
[![UV](https://img.shields.io/badge/Package%20Installer-UV-blueviolet)](https://github.com/astral-sh/uv)

<<<<<<< HEAD
**Connect AI assistants to Google Workspace services through the Model Context Protocol**

</div>

<p align="center">
  <img src="https://user-images.githubusercontent.com/assets/image-placeholder.svg" alt="Google Workspace MCP Logo" width="150">
</p>

=======
**Connect MCP Clients, AI Assistants and more to Google Workspace services through the Model Context Protocol**

</div>

>>>>>>> b4886d28
---

## 📑 Table of Contents

- [Overview](#-overview)
- [Features](#-features)
- [Quick Start](#-quick-start)
  - [Prerequisites](#prerequisites)
  - [Installation](#installation)
  - [Configuration](#configuration)
  - [Start the Server](#start-the-server)
  - [Connecting to the Server](#connecting-to-the-server)
  - [Integration with Open WebUI](#integration-with-open-webui)
  - [First-time Authentication](#first-time-authentication)
- [Available Tools](#-available-tools)
  - [Calendar](#calendar)
  - [Google Drive](#google-drive)
  - [Gmail](#gmail)
- [Development](#-development)
  - [Project Structure](#project-structure)
  - [Port Handling for OAuth](#port-handling-for-oauth)
  - [Debugging](#debugging)
  - [Adding New Tools](#adding-new-tools)
- [Security Notes](#-security-notes)
- [License](#-license)

---

## 🌐 Overview

The Google Workspace MCP Server integrates Google Workspace services (Calendar, Drive, and Gmail) with AI assistants and other applications using the Model Context Protocol (MCP). This allows AI systems to access and interact with user data from Google Workspace applications securely and efficiently.

---

## ✨ Features

- **🔐 OAuth 2.0 Authentication**: Securely connects to Google APIs using user-authorized credentials with automatic token refresh
- **📅 Google Calendar Integration**: List calendars and fetch events
- **📁 Google Drive Integration**: Search files, list folder contents, read file content, and create new files
- **📧 Gmail Integration**: Search for messages and retrieve message content (including body)
<<<<<<< HEAD
- **🔄 Multiple Transport Options**: Supports `stdio` for direct process integration and `HTTP` for network-based access
=======
- **🔄 Multiple Transport Options**: Streamable HTTP + SSE fallback
>>>>>>> b4886d28
- **🔌 `mcpo` Compatibility**: Easily expose the server as an OpenAPI endpoint for integration with tools like Open WebUI
- **🧩 Extensible Design**: Simple structure for adding support for more Google Workspace APIs and tools
- **🔄 Integrated OAuth Callback**: Handles the OAuth redirect directly within the server on port 8000

---

## 🚀 Quick Start

### Prerequisites

- **Python 3.12+**
- **[uv](https://github.com/astral-sh/uv)** package installer (or pip)
<<<<<<< HEAD
- **[Node.js & npm](https://nodejs.org/)** (Required only if using the MCP Inspector UI via `with_inspector.sh`)
=======
>>>>>>> b4886d28
- **Google Cloud Project** with OAuth 2.0 credentials enabled for required APIs (Calendar, Drive, Gmail)

### Installation

```bash
# Clone the repository (replace with the actual URL if different)
git clone https://github.com/your-username/google_workspace_mcp.git
cd google_workspace_mcp

# Create a virtual environment and install dependencies
uv venv
source .venv/bin/activate  # On Windows use `.venv\Scripts\activate`
uv pip install -e .
```

### Configuration

1. Create **OAuth 2.0 Credentials** (Desktop application type) in the [Google Cloud Console](https://console.cloud.google.com/).
2. Enable the **Google Calendar API**, **Google Drive API**, and **Gmail API** for your project.
3. Download the OAuth client credentials as `client_secret.json` and place it in the project's root directory.
4. Add the following redirect URI to your OAuth client configuration in the Google Cloud Console:
   ```
   http://localhost:8000/oauth2callback
   ```
5. **⚠️ Important**: Ensure `client_secret.json` is added to your `.gitignore` file and never committed to version control.

### Environment Setup

The server uses HTTP for localhost OAuth callbacks during development. Set this environment variable before running the server:

```bash
# Allow HTTP for localhost OAuth callbacks (development only!)
export OAUTHLIB_INSECURE_TRANSPORT=1
```

Without this, you might encounter an "OAuth 2 MUST utilize HTTPS" error during the authentication flow.

### Start the Server

Choose one of the following methods to run the server:

<details>
<<<<<<< HEAD
<summary><b>Development Mode with Inspector UI</b></summary>

```bash
./with_inspector.sh
```

This runs the server via `stdio` and launches the MCP Inspector web UI for debugging. Requires Node.js/npm.
</details>

<details>
<summary><b>Production Mode (stdio)</b></summary>

```bash
python main.py
# or using uv
uv run main.py
```

This runs the server communicating over `stdin/stdout`, suitable for direct integration with MCP clients that manage the process lifecycle.
</details>

<details>
<summary><b>HTTP Mode</b></summary>

```bash
python -c "from core.server import server; server.run(transport='http', port=8000)"
# or using uv
uv run -c "from core.server import server; server.run(transport='http', port=8000)"
=======
<summary><b>HTTP Mode</b></summary>

```bash
python main.py"
# or using uv
uv run main.py"
>>>>>>> b4886d28
```

Runs the server with an HTTP transport layer on port 8000.
</details>

<details>
<<<<<<< HEAD
<summary><b>Using mcpo (Recommended for API Access / Open WebUI)</b></summary>
=======
<summary><b>Using mcpo (Recommended for Open WebUI and other OpenAPI spec compatible clients)</b></summary>
>>>>>>> b4886d28

Requires `mcpo` installed (`uv pip install mcpo` or `pip install mcpo`).

```bash
# Ensure config.json points to your project directory
mcpo --config config.json --port 8000
```

See the [Integration with Open WebUI](#integration-with-open-webui) section for a `config.json` example.
</details>

#### Important Ports

| Service | Port | Description |
|---------|------|-------------|
| OAuth Callback | `8000` | Handled internally by the server via the `/oauth2callback` route |
| HTTP Mode Server | `8000` | Default when using HTTP transport |
| `mcpo` API Proxy | `8000` | Default port for `mcpo` |

### Connecting to the Server

The server supports multiple connection methods:

<details>
<summary><b>Using mcpo (Recommended for OpenAPI Spec Access)</b></summary>

1. Install `mcpo`: `uv pip install mcpo` or `pip install mcpo`
2. Create a `config.json` (see [Integration with Open WebUI](#integration-with-open-webui))
3. Run `mcpo` pointing to your config: `mcpo --config config.json --port 8000 [--api-key YOUR_SECRET_KEY]`
4. The MCP server API will be available at: `http://localhost:8000/gworkspace` (or the name defined in `config.json`)
5. OpenAPI documentation (Swagger UI) available at: `http://localhost:8000/gworkspace/docs`
</details>

<<<<<<< HEAD
<details>
<summary><b>Direct stdio (for MCP-compatible applications)</b></summary>

1. Start the server directly: `python main.py` or `uv run main.py`
2. The client application is responsible for launching and managing the server process and communicating via `stdin/stdout`
3. No network port is used for MCP communication in this mode
</details>

<details>
=======
>>>>>>> b4886d28
<summary><b>HTTP Mode</b></summary>

1. Start the server in HTTP mode (see [Start the Server](#start-the-server))
2. Send MCP JSON requests directly to `http://localhost:8000`
3. Useful for testing with tools like `curl` or custom HTTP clients
</details>

### Integration with Open WebUI

To use this server as a tool provider within Open WebUI:
<<<<<<< HEAD

1. **Create `mcpo` Configuration**:
   Create a file named `config.json` with the following structure. **Replace `/path/to/google_workspace_mcp` with the actual absolute path to this project directory.**

   ```json
   {
     "mcpServers": {
       "gworkspace": {
         "command": "uv",
         "args": [
           "run",
           "main.py"
         ],
         "options": {
           "cwd": "/path/to/google_workspace_mcp",
           "env": {
             "OAUTHLIB_INSECURE_TRANSPORT": "1"
           }
         }
       }
     }
   }
   ```
   *Note: Using `uv run main.py` ensures the correct virtual environment is used.*

2. **Start the `mcpo` Server**:
   ```bash
   # Make sure OAUTHLIB_INSECURE_TRANSPORT=1 is set in your shell environment
   # OR rely on the 'env' setting in config.json
   export OAUTHLIB_INSECURE_TRANSPORT=1
   mcpo --port 8000 --config config.json --api-key "your-optional-secret-key"
   ```
   This command starts the `mcpo` proxy, which in turn manages the `google_workspace_mcp` server process based on the configuration.

3. **Configure Open WebUI**:
   - Navigate to your Open WebUI settings
   - Go to "Connections" -> "Tools"
   - Click "Add Tool"
   - Enter the Server URL: `http://localhost:8000/gworkspace` (matching the `mcpo` base URL and server name from `config.json`)
   - If you used an `--api-key` with `mcpo`, enter it as the API Key
   - Save the configuration
   - The Google Workspace tools should now be available when interacting with models in Open WebUI

### First-time Authentication

1. Start the server using one of the methods above
2. The first time you call a tool that requires Google API access (e.g., `list_calendars`, `search_drive_files`), the server will detect missing credentials and initiate the OAuth 2.0 flow
3. A URL will be printed to the console (or returned in the MCP response). Open this URL in your browser
4. Log in to your Google account and grant the requested permissions (Calendar, Drive, Gmail access)
5. After authorization, Google will redirect your browser to `http://localhost:8000/oauth2callback`
6. The running MCP server will handle this callback, exchange the authorization code for tokens, and securely store the credentials for future use
7. Subsequent calls for the same user should work without requiring re-authentication until the refresh token expires or is revoked

---

## 🧰 Available Tools

=======

1. **Create `mcpo` Configuration**:
   Create a file named `config.json` with the following structure. **Replace `/path/to/google_workspace_mcp` with the actual absolute path to this project directory.**

   ```json
   {
     "mcpServers": {
       "gworkspace": {
         "command": "uv",
         "args": [
           "run",
           "main.py"
         ],
         "options": {
           "cwd": "/path/to/google_workspace_mcp",
           "env": {
             "OAUTHLIB_INSECURE_TRANSPORT": "1"
           }
         }
       }
     }
   }
   ```
   *Note: Using `uv run main.py` ensures the correct virtual environment is used.*

2. **Start the `mcpo` Server**:
   ```bash
   # Make sure OAUTHLIB_INSECURE_TRANSPORT=1 is set in your shell environment
   # OR rely on the 'env' setting in config.json
   export OAUTHLIB_INSECURE_TRANSPORT=1
   mcpo --port 8000 --config config.json --api-key "your-optional-secret-key"
   ```
   This command starts the `mcpo` proxy, which in turn manages the `google_workspace_mcp` server process based on the configuration.

3. **Configure Open WebUI**:
   - Navigate to your Open WebUI settings
   - Go to "Connections" -> "Tools"
   - Click "Add Tool"
   - Enter the Server URL: `http://localhost:8000/gworkspace` (matching the `mcpo` base URL and server name from `config.json`)
   - If you used an `--api-key` with `mcpo`, enter it as the API Key
   - Save the configuration
   - The Google Workspace tools should now be available when interacting with models in Open WebUI

### First-time Authentication

1. Start the server using one of the methods above
2. The first time you call a tool that requires Google API access (e.g., `list_calendars`, `search_drive_files`), the server will detect missing credentials and initiate the OAuth 2.0 flow
3. A URL will be printed to the console (or returned in the MCP response). Open this URL in your browser
4. Log in to your Google account and grant the requested permissions (Calendar, Drive, Gmail access)
5. After authorization, Google will redirect your browser to `http://localhost:8000/oauth2callback`
6. The running MCP server will handle this callback, exchange the authorization code for tokens, and securely store the credentials for future use
7. Subsequent calls for the same user should work without requiring re-authentication until the refresh token expires or is revoked

---

## 🧰 Available Tools

>>>>>>> b4886d28
> **Note**: The first use of any tool for a specific Google service may trigger the OAuth authentication flow if valid credentials are not already stored.

### Calendar

Source: [`gcalendar/calendar_tools.py`](gcalendar/calendar_tools.py)

| Tool | Description | Parameters |
|------|-------------|------------|
| `start_auth` | Initiates the OAuth flow for Google Calendar access | • `user_google_email` (required): The user's Google email address |
| `list_calendars` | Lists the user's available calendars | (None) |
| `get_events` | Retrieves events from a specified calendar | • `calendar_id` (required): The ID of the calendar (use `primary` for the main calendar)<br>• `time_min` (optional): Start time for events (RFC3339 timestamp, e.g., `2025-05-12T00:00:00Z`)<br>• `time_max` (optional): End time for events (RFC3339 timestamp)<br>• `max_results` (optional): Maximum number of events to return |

### Google Drive

Source: [`gdrive/drive_tools.py`](gdrive/drive_tools.py)

| Tool | Description | Parameters |
|------|-------------|------------|
| [`search_drive_files`](gdrive/drive_tools.py:98) | Searches for files and folders across the user's Drive | • `query` (required): Search query string (e.g., `name contains 'report'`)<br>• `max_results` (optional): Maximum number of files to return |
| [`get_drive_file_content`](gdrive/drive_tools.py:184) | Retrieves the content of a specific file | • `file_id` (required): The ID of the file<br>• `mime_type` (optional): Specify the desired export format |
| [`list_drive_items`](gdrive/drive_tools.py:265) | Lists files and folders within a specific folder or the root | • `folder_id` (optional): The ID of the folder to list (defaults to root)<br>• `max_results` (optional): Maximum number of items to return |
| [`create_drive_file`](gdrive/drive_tools.py:348) | Creates a new file in Google Drive | • `name` (required): The desired name for the new file<br>• `content` (required): The text content to write into the file<br>• `folder_id` (optional): The ID of the parent folder<br>• `mime_type` (optional): The MIME type of the file (defaults to `text/plain`) |

> **Query Syntax**: For Google Drive search queries, see [Drive Search Query Syntax](https://developers.google.com/drive/api/guides/search-files)

### Gmail

Source: [`gmail/gmail_tools.py`](gmail/gmail_tools.py)

| Tool | Description | Parameters |
|------|-------------|------------|
| [`search_gmail_messages`](gmail/gmail_tools.py:29) | Searches for email messages matching a query | • `query` (required): Search query string (e.g., `from:example@domain.com subject:Report is:unread`)<br>• `max_results` (optional): Maximum number of message threads to return |
| [`get_gmail_message_content`](gmail/gmail_tools.py:106) | Retrieves the details and body of a specific email message | • `message_id` (required): The ID of the message to retrieve |

> **Query Syntax**: For Gmail search queries, see [Gmail Search Query Syntax](https://support.google.com/mail/answer/7190)

---

## 🛠️ Development

### Project Structure

```
google_workspace_mcp/
├── .venv/             # Virtual environment (created by uv)
├── auth/              # OAuth handling logic (google_auth.py, oauth_manager.py)
├── core/              # Core MCP server logic (server.py)
├── gcalendar/         # Google Calendar tools (calendar_tools.py)
├── gdrive/            # Google Drive tools (drive_tools.py)
├── gmail/             # Gmail tools (gmail_tools.py)
├── .gitignore         # Git ignore file
├── client_secret.json # Google OAuth Credentials (DO NOT COMMIT)
├── config.json        # Example mcpo configuration
├── main.py            # Main server entry point (imports tools)
├── mcp_server_debug.log # Log file for debugging
├── pyproject.toml     # Project metadata and dependencies (for uv/pip)
├── README.md          # This file
├── uv.lock            # uv lock file
```

### Port Handling for OAuth

The server cleverly handles the OAuth 2.0 redirect URI (`/oauth2callback`) without needing a separate web server framework:

- It utilizes the built-in HTTP server capabilities of the underlying MCP library when run in HTTP mode or via `mcpo`
- A custom MCP route is registered specifically for `/oauth2callback` on port `8000`
- When Google redirects the user back after authorization, the MCP server intercepts the request on this route
- The `auth` module extracts the authorization code and completes the token exchange
- This requires `OAUTHLIB_INSECURE_TRANSPORT=1` to be set when running locally, as the callback uses `http://localhost`

### Debugging

<details>
<<<<<<< HEAD
<summary><b>MCP Inspector</b></summary>

Use `./with_inspector.sh` to launch the server with a web UI for inspecting MCP messages.
</details>

<details>
=======
>>>>>>> b4886d28
<summary><b>Log File</b></summary>

Check `mcp_server_debug.log` for detailed logs, including authentication steps and API calls. Enable debug logging if needed.
</details>

<details>
<summary><b>OAuth Issues</b></summary>

- Verify `client_secret.json` is correct and present
- Ensure the correct redirect URI (`http://localhost:8000/oauth2callback`) is configured in Google Cloud Console
- Confirm the necessary APIs (Calendar, Drive, Gmail) are enabled in your Google Cloud project
- Check that `OAUTHLIB_INSECURE_TRANSPORT=1` is set in the environment where the server process runs
- Look for specific error messages during the browser-based OAuth flow
</details>

<details>
<summary><b>Tool Errors</b></summary>

Check the server logs for tracebacks or error messages returned from the Google APIs.
</details>

### Adding New Tools

1. Choose or create the appropriate module (e.g., `gdocs/gdocs_tools.py`)
2. Import necessary libraries (Google API client library, etc.)
3. Define an `async` function for your tool logic. Use type hints for parameters
4. Decorate the function with `@server.tool("your_tool_name")`
5. Inside the function, get authenticated credentials:

```python
from auth.google_auth import get_credentials, CONFIG_CLIENT_SECRETS_PATH
# ...
credentials = await asyncio.to_thread(
    get_credentials,
    user_google_email=your_user_email_variable, # Optional, can be None if session_id is primary
    required_scopes=YOUR_SPECIFIC_SCOPES_LIST,  # e.g., [CALENDAR_READONLY_SCOPE]
    client_secrets_path=CONFIG_CLIENT_SECRETS_PATH,
    session_id=your_mcp_session_id_variable    # Usually injected via Header
)
if not credentials or not credentials.valid:
    # Handle missing/invalid credentials, possibly by calling start_auth_flow
    # from auth.google_auth (which is what service-specific start_auth tools do)
    pass
```

6. Build the Google API service client: `service = build('drive', 'v3', credentials=credentials)`
7. Implement the logic to call the Google API
8. Handle potential errors gracefully
9. Return the results as a JSON-serializable dictionary or list
10. Import the tool function in [`main.py`](main.py) so it gets registered with the server
11. Define necessary service-specific scope constants in your tool's module
12. Update `pyproject.toml` if new dependencies are required

> **Scope Management**: The global `SCOPES` list in [`config/google_config.py`](config/google_config.py) is used for the initial OAuth consent screen. Individual tools should request the minimal `required_scopes` they need when calling `get_credentials`.

---

## 🔒 Security Notes

- **`client_secret.json`**: This file contains sensitive credentials. **NEVER** commit it to version control. Ensure it's listed in your `.gitignore` file. Store it securely.

- **User Tokens**: Authenticated user credentials (refresh tokens) are stored locally in files like `credentials-<user_id_hash>.json`. Protect these files as they grant access to the user's Google account data. Ensure they are also in `.gitignore`.

- **OAuth Callback Security**: The use of `http://localhost` for the OAuth callback is standard for installed applications during development but requires `OAUTHLIB_INSECURE_TRANSPORT=1`. For production deployments outside of localhost, you **MUST** use HTTPS for the callback URI and configure it accordingly in Google Cloud Console.

- **`mcpo` Security**: If using `mcpo` to expose the server over the network, consider:
  - Using the `--api-key` option for basic authentication
  - Running `mcpo` behind a reverse proxy (like Nginx or Caddy) to handle HTTPS termination, proper logging, and more robust authentication
  - Binding `mcpo` only to trusted network interfaces if exposing it beyond localhost

- **Scope Management**: The server requests specific OAuth scopes (permissions) for Calendar, Drive, and Gmail. Users grant access based on these scopes during the initial authentication. Do not request broader scopes than necessary for the implemented tools.

---

## 📄 License

This project is licensed under the MIT License - see the `LICENSE` file for details.<|MERGE_RESOLUTION|>--- conflicted
+++ resolved
@@ -6,21 +6,10 @@
 [![Python 3.12+](https://img.shields.io/badge/Python-3.12%2B-blue.svg)](https://www.python.org/downloads/)
 [![UV](https://img.shields.io/badge/Package%20Installer-UV-blueviolet)](https://github.com/astral-sh/uv)
 
-<<<<<<< HEAD
-**Connect AI assistants to Google Workspace services through the Model Context Protocol**
+**Connect MCP Clients, AI Assistants and more to Google Workspace services through the Model Context Protocol**
 
 </div>
 
-<p align="center">
-  <img src="https://user-images.githubusercontent.com/assets/image-placeholder.svg" alt="Google Workspace MCP Logo" width="150">
-</p>
-
-=======
-**Connect MCP Clients, AI Assistants and more to Google Workspace services through the Model Context Protocol**
-
-</div>
-
->>>>>>> b4886d28
 ---
 
 ## 📑 Table of Contents
@@ -61,11 +50,7 @@
 - **📅 Google Calendar Integration**: List calendars and fetch events
 - **📁 Google Drive Integration**: Search files, list folder contents, read file content, and create new files
 - **📧 Gmail Integration**: Search for messages and retrieve message content (including body)
-<<<<<<< HEAD
-- **🔄 Multiple Transport Options**: Supports `stdio` for direct process integration and `HTTP` for network-based access
-=======
 - **🔄 Multiple Transport Options**: Streamable HTTP + SSE fallback
->>>>>>> b4886d28
 - **🔌 `mcpo` Compatibility**: Easily expose the server as an OpenAPI endpoint for integration with tools like Open WebUI
 - **🧩 Extensible Design**: Simple structure for adding support for more Google Workspace APIs and tools
 - **🔄 Integrated OAuth Callback**: Handles the OAuth redirect directly within the server on port 8000
@@ -78,10 +63,6 @@
 
 - **Python 3.12+**
 - **[uv](https://github.com/astral-sh/uv)** package installer (or pip)
-<<<<<<< HEAD
-- **[Node.js & npm](https://nodejs.org/)** (Required only if using the MCP Inspector UI via `with_inspector.sh`)
-=======
->>>>>>> b4886d28
 - **Google Cloud Project** with OAuth 2.0 credentials enabled for required APIs (Calendar, Drive, Gmail)
 
 ### Installation
@@ -124,54 +105,19 @@
 Choose one of the following methods to run the server:
 
 <details>
-<<<<<<< HEAD
-<summary><b>Development Mode with Inspector UI</b></summary>
-
-```bash
-./with_inspector.sh
-```
-
-This runs the server via `stdio` and launches the MCP Inspector web UI for debugging. Requires Node.js/npm.
-</details>
-
-<details>
-<summary><b>Production Mode (stdio)</b></summary>
-
-```bash
-python main.py
-# or using uv
-uv run main.py
-```
-
-This runs the server communicating over `stdin/stdout`, suitable for direct integration with MCP clients that manage the process lifecycle.
-</details>
-
-<details>
-<summary><b>HTTP Mode</b></summary>
-
-```bash
-python -c "from core.server import server; server.run(transport='http', port=8000)"
-# or using uv
-uv run -c "from core.server import server; server.run(transport='http', port=8000)"
-=======
 <summary><b>HTTP Mode</b></summary>
 
 ```bash
 python main.py"
 # or using uv
 uv run main.py"
->>>>>>> b4886d28
 ```
 
 Runs the server with an HTTP transport layer on port 8000.
 </details>
 
 <details>
-<<<<<<< HEAD
-<summary><b>Using mcpo (Recommended for API Access / Open WebUI)</b></summary>
-=======
 <summary><b>Using mcpo (Recommended for Open WebUI and other OpenAPI spec compatible clients)</b></summary>
->>>>>>> b4886d28
 
 Requires `mcpo` installed (`uv pip install mcpo` or `pip install mcpo`).
 
@@ -205,18 +151,6 @@
 5. OpenAPI documentation (Swagger UI) available at: `http://localhost:8000/gworkspace/docs`
 </details>
 
-<<<<<<< HEAD
-<details>
-<summary><b>Direct stdio (for MCP-compatible applications)</b></summary>
-
-1. Start the server directly: `python main.py` or `uv run main.py`
-2. The client application is responsible for launching and managing the server process and communicating via `stdin/stdout`
-3. No network port is used for MCP communication in this mode
-</details>
-
-<details>
-=======
->>>>>>> b4886d28
 <summary><b>HTTP Mode</b></summary>
 
 1. Start the server in HTTP mode (see [Start the Server](#start-the-server))
@@ -227,7 +161,6 @@
 ### Integration with Open WebUI
 
 To use this server as a tool provider within Open WebUI:
-<<<<<<< HEAD
 
 1. **Create `mcpo` Configuration**:
    Create a file named `config.json` with the following structure. **Replace `/path/to/google_workspace_mcp` with the actual absolute path to this project directory.**
@@ -285,65 +218,6 @@
 
 ## 🧰 Available Tools
 
-=======
-
-1. **Create `mcpo` Configuration**:
-   Create a file named `config.json` with the following structure. **Replace `/path/to/google_workspace_mcp` with the actual absolute path to this project directory.**
-
-   ```json
-   {
-     "mcpServers": {
-       "gworkspace": {
-         "command": "uv",
-         "args": [
-           "run",
-           "main.py"
-         ],
-         "options": {
-           "cwd": "/path/to/google_workspace_mcp",
-           "env": {
-             "OAUTHLIB_INSECURE_TRANSPORT": "1"
-           }
-         }
-       }
-     }
-   }
-   ```
-   *Note: Using `uv run main.py` ensures the correct virtual environment is used.*
-
-2. **Start the `mcpo` Server**:
-   ```bash
-   # Make sure OAUTHLIB_INSECURE_TRANSPORT=1 is set in your shell environment
-   # OR rely on the 'env' setting in config.json
-   export OAUTHLIB_INSECURE_TRANSPORT=1
-   mcpo --port 8000 --config config.json --api-key "your-optional-secret-key"
-   ```
-   This command starts the `mcpo` proxy, which in turn manages the `google_workspace_mcp` server process based on the configuration.
-
-3. **Configure Open WebUI**:
-   - Navigate to your Open WebUI settings
-   - Go to "Connections" -> "Tools"
-   - Click "Add Tool"
-   - Enter the Server URL: `http://localhost:8000/gworkspace` (matching the `mcpo` base URL and server name from `config.json`)
-   - If you used an `--api-key` with `mcpo`, enter it as the API Key
-   - Save the configuration
-   - The Google Workspace tools should now be available when interacting with models in Open WebUI
-
-### First-time Authentication
-
-1. Start the server using one of the methods above
-2. The first time you call a tool that requires Google API access (e.g., `list_calendars`, `search_drive_files`), the server will detect missing credentials and initiate the OAuth 2.0 flow
-3. A URL will be printed to the console (or returned in the MCP response). Open this URL in your browser
-4. Log in to your Google account and grant the requested permissions (Calendar, Drive, Gmail access)
-5. After authorization, Google will redirect your browser to `http://localhost:8000/oauth2callback`
-6. The running MCP server will handle this callback, exchange the authorization code for tokens, and securely store the credentials for future use
-7. Subsequent calls for the same user should work without requiring re-authentication until the refresh token expires or is revoked
-
----
-
-## 🧰 Available Tools
-
->>>>>>> b4886d28
 > **Note**: The first use of any tool for a specific Google service may trigger the OAuth authentication flow if valid credentials are not already stored.
 
 ### Calendar
@@ -417,15 +291,6 @@
 ### Debugging
 
 <details>
-<<<<<<< HEAD
-<summary><b>MCP Inspector</b></summary>
-
-Use `./with_inspector.sh` to launch the server with a web UI for inspecting MCP messages.
-</details>
-
-<details>
-=======
->>>>>>> b4886d28
 <summary><b>Log File</b></summary>
 
 Check `mcp_server_debug.log` for detailed logs, including authentication steps and API calls. Enable debug logging if needed.
