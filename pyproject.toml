[build-system]
requires = [ "setuptools>=61.0", "wheel"]
build-backend = "setuptools.build_meta"

[project]
name = "workspace-mcp"
version = "1.0.1"
description = "Comprehensive, highly performant Google Workspace Streamable HTTP & SSE MCP Server for Calendar, Gmail, Docs, Sheets, Slides & Drive"
readme = "README.md"
keywords = [ "mcp", "google", "workspace", "llm", "ai", "claude", "model", "context", "protocol", "server"]
requires-python = ">=3.11"
<<<<<<< HEAD
dependencies = [ "fastapi>=0.115.12", "fastmcp>=2.3.3", "google-api-python-client>=2.168.0", "google-auth-httplib2>=0.2.0", "google-auth-oauthlib>=1.2.2", "httpx>=0.28.1", "tomlkit"]
classifiers = [
    "Development Status :: 4 - Beta",
    "Environment :: Console",
    "Intended Audience :: Developers",
=======
dependencies = [
 "fastapi>=0.115.12",
 "fastmcp>=2.3.3",
 "google-api-python-client>=2.168.0",
 "google-auth-httplib2>=0.2.0",
 "google-auth-oauthlib>=1.2.2",
 "httpx>=0.28.1",
 "jwt>=1.3.1",
 "tomlkit",
]
classifiers = [ 
    "Development Status :: 4 - Beta", 
    "Environment :: Console", 
    "Intended Audience :: Developers", 
>>>>>>> c6dccb52
    "License :: OSI Approved :: MIT License",
    "Natural Language :: English",
    "Operating System :: OS Independent",
    "Programming Language :: Python",
    "Programming Language :: Python :: 3 :: Only",
    "Programming Language :: Python :: 3.11",
    "Programming Language :: Python :: 3.12",
    "Topic :: Internet :: WWW/HTTP :: Dynamic Content",
    "Topic :: Internet :: WWW/HTTP :: HTTP Servers",
    "Topic :: Software Development :: Libraries :: Application Frameworks",
    "Topic :: Communications :: Chat",
    "Topic :: Office/Business",
    "Topic :: Scientific/Engineering :: Artificial Intelligence",
    "Typing :: Typed"
]

[[project.authors]]
name = "Taylor Wilsdon"
email = "taylor@taylorwilsdon.com"

[project.license]
text = "MIT"

[project.urls]
Homepage = "https://workspacemcp.com"
Repository = "https://github.com/taylorwilsdon/google_workspace_mcp"
Documentation = "https://github.com/taylorwilsdon/google_workspace_mcp#readme"
Issues = "https://github.com/taylorwilsdon/google_workspace_mcp/issues"
Changelog = "https://github.com/taylorwilsdon/google_workspace_mcp/releases"

[project.scripts]
workspace-mcp = "main:main"

[tool.setuptools]
packages = [ "auth", "gcalendar", "core", "gdocs", "gdrive", "gmail", "gchat", "gsheets", "gforms", "gslides"]
py-modules = [ "main"]<|MERGE_RESOLUTION|>--- conflicted
+++ resolved
@@ -9,13 +9,6 @@
 readme = "README.md"
 keywords = [ "mcp", "google", "workspace", "llm", "ai", "claude", "model", "context", "protocol", "server"]
 requires-python = ">=3.11"
-<<<<<<< HEAD
-dependencies = [ "fastapi>=0.115.12", "fastmcp>=2.3.3", "google-api-python-client>=2.168.0", "google-auth-httplib2>=0.2.0", "google-auth-oauthlib>=1.2.2", "httpx>=0.28.1", "tomlkit"]
-classifiers = [
-    "Development Status :: 4 - Beta",
-    "Environment :: Console",
-    "Intended Audience :: Developers",
-=======
 dependencies = [
  "fastapi>=0.115.12",
  "fastmcp>=2.3.3",
@@ -23,14 +16,13 @@
  "google-auth-httplib2>=0.2.0",
  "google-auth-oauthlib>=1.2.2",
  "httpx>=0.28.1",
- "jwt>=1.3.1",
+ "pyjwt>=2.10.1",
  "tomlkit",
 ]
-classifiers = [ 
-    "Development Status :: 4 - Beta", 
-    "Environment :: Console", 
-    "Intended Audience :: Developers", 
->>>>>>> c6dccb52
+classifiers = [
+    "Development Status :: 4 - Beta",
+    "Environment :: Console",
+    "Intended Audience :: Developers",
     "License :: OSI Approved :: MIT License",
     "Natural Language :: English",
     "Operating System :: OS Independent",
